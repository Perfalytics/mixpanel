package mixpanel

import (
	"encoding/base64"
	"encoding/json"
	"fmt"
	"io/ioutil"
	"net/http"
	"strings"
	"time"
)

var IgnoreTime *time.Time = &time.Time{}

type MixpanelError struct {
	URL string
	Err error
}

func (err *MixpanelError) Cause() error {
	return err.Err
}

func (err *MixpanelError) Error() string {
	return "mixpanel: " + err.Err.Error()
}

type ErrTrackFailed struct {
	Message string
}

func (err *ErrTrackFailed) Error() string {
	return fmt.Sprintf("mixpanel did not return 1 when tracking: %s", err.Message)
}

// The Mixapanel struct store the mixpanel endpoint and the project token
type Mixpanel interface {
	// Create a mixpanel event using the track api
	Track(distinctId, eventName string, e *Event) error

	// Create a mixpanel event using the import api
	Import(distinctId, eventName string, e *Event) error

	// Set properties for a mixpanel user.
	// Deprecated: Use UpdateUser instead
	Update(distinctId string, u *Update) error

	// Set properties for a mixpanel user.
	UpdateUser(distinctId string, u *Update) error

	// Set properties for a mixpanel group.
	UpdateGroup(groupKey, groupId string, u *Update) error

	// Create an alias for an existing distinct id
	Alias(distinctId, newId string) error
}

// The Mixapanel struct store the mixpanel endpoint and the project token
type mixpanel struct {
	Client *http.Client
	Token  string
	Secret string
	ApiURL string
}

// A mixpanel event
type Event struct {
	// IP-address of the user. Leave empty to use autodetect, or set to "0" to
	// not specify an ip-address.
	IP string

	// Timestamp. Set to nil to use the current time.
	Timestamp *time.Time

	// Custom properties. At least one must be specified.
	Properties map[string]interface{}
}

// An update of a user in mixpanel
type Update struct {
	// IP-address of the user. Leave empty to use autodetect, or set to "0" to
	// not specify an ip-address at all.
	IP string

	// Timestamp. Set to nil to use the current time, or IgnoreTime to not use a
	// timestamp.
	Timestamp *time.Time

	// Update operation such as "$set", "$update" etc.
	Operation string

	// Custom properties. At least one must be specified.
	Properties map[string]interface{}
}

// Alias create an alias for an existing distinct id
func (m *mixpanel) Alias(distinctId, newId string) error {
	props := map[string]interface{}{
		"token":       m.Token,
		"distinct_id": distinctId,
		"alias":       newId,
	}

	params := map[string]interface{}{
		"event":      "$create_alias",
		"properties": props,
	}

	return m.send("track", params, false)
}

// Track create an event for an existing distinct id
func (m *mixpanel) Track(distinctId, eventName string, e *Event) error {
	props := map[string]interface{}{
		"token":       m.Token,
		"distinct_id": distinctId,
	}
	if e.IP != "" {
		props["ip"] = e.IP
	}
	if e.Timestamp != nil {
		props["time"] = e.Timestamp.Unix()
	}

	for key, value := range e.Properties {
		props[key] = value
	}

	params := map[string]interface{}{
		"event":      eventName,
		"properties": props,
	}

	autoGeolocate := e.IP == ""

	return m.send("track", params, autoGeolocate)
}

// Import create an event for an existing distinct id
// See https://developer.mixpanel.com/docs/importing-old-events
func (m *mixpanel) Import(distinctId, eventName string, e *Event) error {
	props := map[string]interface{}{
		"token":       m.Token,
		"distinct_id": distinctId,
	}
	if e.IP != "" {
		props["ip"] = e.IP
	}
	if e.Timestamp != nil {
		props["time"] = e.Timestamp.Unix()
	}

	for key, value := range e.Properties {
		props[key] = value
	}

	params := map[string]interface{}{
		"event":      eventName,
		"properties": props,
	}

	autoGeolocate := e.IP == ""

	return m.send("import", params, autoGeolocate)
}

// Update updates a user in mixpanel. See
// https://mixpanel.com/help/reference/http#people-analytics-updates
// Deprecated: Use UpdateUser instead
func (m *mixpanel) Update(distinctId string, u *Update) error {
	return m.UpdateUser(distinctId, u)
}

// UpdateUser: Updates a user in mixpanel. See
// https://mixpanel.com/help/reference/http#people-analytics-updates
func (m *mixpanel) UpdateUser(distinctId string, u *Update) error {
	params := map[string]interface{}{
		"$token":       m.Token,
		"$distinct_id": distinctId,
	}

	if u.IP != "" {
		params["$ip"] = u.IP
	}
	if u.Timestamp == IgnoreTime {
		params["$ignore_time"] = true
	} else if u.Timestamp != nil {
		params["$time"] = u.Timestamp.Unix()
	}

	params[u.Operation] = u.Properties

	autoGeolocate := u.IP == ""

	return m.send("engage", params, autoGeolocate)
}

// UpdateGroup: Updates a group in mixpanel. See
// https://api.mixpanel.com/groups#group-set
func (m *mixpanel) UpdateGroup(groupKey, groupId string, u *Update) error {
	params := map[string]interface{}{
		"$token":     m.Token,
		"$group_id":  groupId,
		"$group_key": groupKey,
	}

	params[u.Operation] = u.Properties

	return m.send("groups", params, false)
}

func (m *mixpanel) to64(data []byte) string {
	return base64.StdEncoding.EncodeToString(data)
}

func (m *mixpanel) send(eventType string, params interface{}, autoGeolocate bool) error {
	data, err := json.Marshal(params)

	if err != nil {
		return err
	}

<<<<<<< HEAD
	url := m.ApiURL + "/" + eventType + "?verbose=1"
=======
	url := m.ApiURL + "/"
>>>>>>> 10d19678

	wrapErr := func(err error) error {
		return &MixpanelError{URL: url, Err: err}
	}

	request, err := http.NewRequest("POST", url, strings.NewReader("data="+m.to64(data)))
	if err != nil {
		return wrapErr(err)
	}
<<<<<<< HEAD
	if m.Secret != "" {
		request.SetBasicAuth(m.Secret, "")
	}
=======
	request.Header.Set("Authorization", "Basic "+m.to64([]byte(m.Secret+":")))
>>>>>>> 10d19678
	resp, err := m.Client.Do(request)
	if err != nil {
		return wrapErr(err)
	}

	defer resp.Body.Close()

	body, bodyErr := ioutil.ReadAll(resp.Body)

	if bodyErr != nil {
		return wrapErr(bodyErr)
	}

	type verboseResponse struct {
		Error  string `json:"error"`
		Status int    `json:"status"`
	}

	var jsonBody verboseResponse
	json.Unmarshal(body, &jsonBody)

	if jsonBody.Status != 1 {
		errMsg := fmt.Sprintf("error=%s; status=%d; httpCode=%d", jsonBody.Error, jsonBody.Status, resp.StatusCode)
		return wrapErr(&ErrTrackFailed{Message: errMsg})
	}

	return nil
}

// New returns the client instance. If apiURL is blank, the default will be used
// ("https://api.mixpanel.com").
func New(token, secret, apiURL string) Mixpanel {
	return NewFromClient(http.DefaultClient, token, secret, apiURL)
}

// NewWithSecret returns the client instance using a secret.If apiURL is blank,
// the default will be used ("https://api.mixpanel.com").
func NewWithSecret(token, secret, apiURL string) Mixpanel {
	return NewFromClientWithSecret(http.DefaultClient, token, secret, apiURL)
}

// NewFromClient creates a client instance using the specified client instance. This is useful
// when using a proxy.
<<<<<<< HEAD
func NewFromClient(c *http.Client, token, apiURL string) Mixpanel {
	return NewFromClientWithSecret(c, token, "", apiURL)
}

// NewFromClientWithSecret creates a client instance using the specified client instance and secret.
func NewFromClientWithSecret(c *http.Client, token, secret, apiURL string) Mixpanel {
=======
func NewFromClient(c *http.Client, token, secret, apiURL string) Mixpanel {
>>>>>>> 10d19678
	if apiURL == "" {
		apiURL = "https://api.mixpanel.com"
	}

	return &mixpanel{
		Client: c,
		Token:  token,
		Secret: secret,
		ApiURL: apiURL,
	}
}<|MERGE_RESOLUTION|>--- conflicted
+++ resolved
@@ -220,11 +220,8 @@
 		return err
 	}
 
-<<<<<<< HEAD
 	url := m.ApiURL + "/" + eventType + "?verbose=1"
-=======
-	url := m.ApiURL + "/"
->>>>>>> 10d19678
+
 
 	wrapErr := func(err error) error {
 		return &MixpanelError{URL: url, Err: err}
@@ -234,13 +231,9 @@
 	if err != nil {
 		return wrapErr(err)
 	}
-<<<<<<< HEAD
 	if m.Secret != "" {
 		request.SetBasicAuth(m.Secret, "")
 	}
-=======
-	request.Header.Set("Authorization", "Basic "+m.to64([]byte(m.Secret+":")))
->>>>>>> 10d19678
 	resp, err := m.Client.Do(request)
 	if err != nil {
 		return wrapErr(err)
@@ -284,16 +277,12 @@
 
 // NewFromClient creates a client instance using the specified client instance. This is useful
 // when using a proxy.
-<<<<<<< HEAD
 func NewFromClient(c *http.Client, token, apiURL string) Mixpanel {
 	return NewFromClientWithSecret(c, token, "", apiURL)
 }
 
 // NewFromClientWithSecret creates a client instance using the specified client instance and secret.
 func NewFromClientWithSecret(c *http.Client, token, secret, apiURL string) Mixpanel {
-=======
-func NewFromClient(c *http.Client, token, secret, apiURL string) Mixpanel {
->>>>>>> 10d19678
 	if apiURL == "" {
 		apiURL = "https://api.mixpanel.com"
 	}
