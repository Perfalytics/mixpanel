--- conflicted
+++ resolved
@@ -94,7 +94,6 @@
 	}
 }
 
-<<<<<<< HEAD
 func TestGroupOperations(t *testing.T) {
 	setup()
 	defer teardown()
@@ -123,10 +122,7 @@
 	}
 }
 
-func TestPeopleTrack(t *testing.T) {
-=======
 func TestUpdate(t *testing.T) {
->>>>>>> 75438a04
 	setup()
 	defer teardown()
 
